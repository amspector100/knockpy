"""
Note to self: should this be in "knockoff_stats.py"?
"""

import numpy as np
import scipy.special

from .. import knockoff_stats as kstats
from .. import utilities
from ._mlr_oracle import _sample_mlr_oracle_gaussian, _sample_mlr_oracle_logistic
from ._mlr_spikeslab import _sample_mlr_spikeslab
from ._mlr_spikeslab_fx import _sample_mlr_spikeslab_fx
from ._mlr_spikeslab_group import _sample_mlr_spikeslab_group


def check_no_groups(groups, p, error=None):
    if groups is not None:
<<<<<<< HEAD
        if np.any(groups != np.arange(1, p+1)):
=======
        if np.any(groups != np.arange(1, p + 1)):
>>>>>>> f20d16bc
            if error is not None:
                raise ValueError(error)
            return False
    return True
<<<<<<< HEAD
=======

>>>>>>> f20d16bc

def _calc_group_blocks(groups, group_sizes):
    max_gsize = np.max(group_sizes)
    ngroups = group_sizes.shape[0]
    group_blocks = -1 * np.ones((ngroups, max_gsize), dtype=int)
    for gj in range(ngroups):
        gsize = group_sizes[gj]
<<<<<<< HEAD
        group_blocks[gj, 0:gsize] = np.where(groups == (gj+1))[0]
    return group_blocks.astype(int)

def _mlr_to_adj_mlr(mlr_sign, prob_mlr_pos, prob_mlr_pos_nonnull, fdr):
    mlr_abs = np.log(prob_mlr_pos / (1 - prob_mlr_pos))
    # threshold
    thresh = 1 / (1+fdr)
    thresh = np.log(thresh / (1 - thresh))
    # Adjusted statistics
    nu_ratio = prob_mlr_pos_nonnull / (thresh - prob_mlr_pos)
    amlr_abs = mlr_abs.copy()
    amlr_abs[mlr_abs <= thresh] = thresh * scipy.special.expit(nu_ratio[mlr_abs <= thresh])
    # Final statistic
    W = amlr_abs * mlr_sign
    # Clip numerical errors and return
    W[np.abs(W) < 1e-15] = 0
    return W
=======
        group_blocks[gj, 0:gsize] = np.where(groups == (gj + 1))[0]
    return group_blocks.astype(int)

>>>>>>> f20d16bc

class MLR_Spikeslab(kstats.FeatureStatistic):
    """
    Masked likelihood ratio statistics using a spike-and-slab
    prior for a linear model or probit model, automatically
    inferred based on y.

    Parameters
    ----------
    X : np.ndarray
<<<<<<< HEAD
        the ``(n, p)``-shaped design matrix
    Xk : np.ndarray
        the ``(n, p)``-shaped matrix of knockoffs
    y : np.ndarray
        ``(n,)``-shaped response vector
    groups : np.ndarray
        For group knockoffs, a p-length array of integers from 1 to 
        num_groups such that ``groups[j] == i`` indicates that variable `j`
        is a member of group `i`. Defaults to None (regular knockoffs).
    adjusted_mlr : bool
        If True, adjusts the MLR statistics to maximize the expected number
        of true discoveries (as opposed to the expected number of discoveries).
        In this case, q (FDR level) must be provided.
    fdr : float
        FDR level. Optional; only used if adjusted_mlr=True.
    n_iter : int
        Number of samples per MCMC chain used to compute
        MLR statistics. Default: 2000.
    chain : int
        Number of MCMC chains to run. Default: 5.
    burn_prop : float
        The burn-in for each chain will be equal to 
        ``n_iter * burn_prop``.
    p0 : float
        Prior probability that any coefficient equals zero.
    update_p0 : bool
        If True, updates ``p0`` using a Beta hyperprior on ``p0``.
        Else, the value of ``p0`` is fixed. Default: True.
    p0_a0 : float
        If ``update_p0`` is True, ``p0`` has a
        TruncBeta(``p0_a0``, ``p0_b0``, ``min_p0``) hyperprior.
        Default: 1.0.
    p0_b0 : float
        If ``update_p0`` is True, ``p0`` has a
        TruncBeta(``p0_a0``, ``p0_b0``, ``min_p0``) hyperprior.
        Default: 1.0.
    min_p0 : float
        Minimum value for ``p0`` as specified by the prior.
        Default: 0.8.
    sigma2 : float
        Variance of y given X. Default: 1.0.
    update_sigma2 : bool
        If True, imposes an InverseGamma hyperprior on ``sigma2``.
        Else, the value of ``sigma2`` is fixed. Default: True.
    sigma2_a0 : float
        If ``update_sigma2`` is True, ``sigma2`` has an
        InvGamma(``sigma2_a0``, ``sigma2_b0``) hyperprior.
        Default: 2.0.
    sigma2_b0 : float
        If ``update_sigma2`` is True, ``sigma2`` has an
        InvGamma(``sigma2_a0``, ``sigma2_b0``) hyperprior.
        Default: 1.0.
    tau2 : float
        Prior variance on nonzero coefficients. Default: 1.0.
    update_tau2 : bool
        If True, imposes an InverseGamma hyperprior on ``tau2``.
        Else, the value of ``tau2`` is fixed. Default: True.
    tau2_a0 : float
        If ``update_tau2`` is True, ``tau2`` has an
        InvGamma(``tau2_a0``, ``tau2_b0``) hyperprior. 
        Default: 2.0.
    tau2_b0 : float
        If ``update_tau2`` is True, ``tau2`` has an
        InvGamma(``tau2_a0``, ``tau2_b0``) hyperprior.
        Default: 1.0.
=======
            the ``(n, p)``-shaped design matrix
    Xk : np.ndarray
            the ``(n, p)``-shaped matrix of knockoffs
    y : np.ndarray
            ``(n,)``-shaped response vector
    n_iter : int
            Number of samples per MCMC chain used to compute
            MLR statistics. Default: 2000.
    chain : int
            Number of MCMC chains to run. Default: 5.
    burn_prop : float
            The burn-in for each chain will be equal to
            ``n_iter * burn_prop``.
    p0 : float
            Prior probability that any coefficient equals zero.
    update_p0 : bool
            If True, updates ``p0`` using a Beta hyperprior on ``p0``.
            Else, the value of ``p0`` is fixed. Default: True.
    p0_a0 : float
            If ``update_p0`` is True, ``p0`` has a
            TruncBeta(``p0_a0``, ``p0_b0``, ``min_p0``) hyperprior.
            Default: 1.0.
    p0_b0 : float
            If ``update_p0`` is True, ``p0`` has a
            TruncBeta(``p0_a0``, ``p0_b0``, ``min_p0``) hyperprior.
            Default: 1.0.
    min_p0 : float
            Minimum value for ``p0`` as specified by the prior.
            Default: 0.8.
    sigma2 : float
            Variance of y given X. Default: 1.0.
    update_sigma2 : bool
            If True, imposes an InverseGamma hyperprior on ``sigma2``.
            Else, the value of ``sigma2`` is fixed. Default: True.
    sigma2_a0 : float
            If ``update_sigma2`` is True, ``sigma2`` has an
            InvGamma(``sigma2_a0``, ``sigma2_b0``) hyperprior.
            Default: 2.0.
    sigma2_b0 : float
            If ``update_sigma2`` is True, ``sigma2`` has an
            InvGamma(``sigma2_a0``, ``sigma2_b0``) hyperprior.
            Default: 1.0.
    tau2 : float
            Prior variance on nonzero coefficients. Default: 1.0.
    update_tau2 : bool
            If True, imposes an InverseGamma hyperprior on ``tau2``.
            Else, the value of ``tau2`` is fixed. Default: True.
    tau2_a0 : float
            If ``update_tau2`` is True, ``tau2`` has an
            InvGamma(``tau2_a0``, ``tau2_b0``) hyperprior.
            Default: 2.0.
    tau2_b0 : float
            If ``update_tau2`` is True, ``tau2`` has an
            InvGamma(``tau2_a0``, ``tau2_b0``) hyperprior.
            Default: 1.0.
>>>>>>> f20d16bc

    Returns
    -------
    W : np.ndarray
<<<<<<< HEAD
        a ``p``-dimensional array of feature statistics.

    Notes
    -----
    Does not yet support group knockoffs. 
    This is a valid FX feature statistic (obeys the sufficiency property).
    """
=======
            a ``p``-dimensional array of feature statistics.

    Notes
    -----
    Does not yet support group knockoffs.
    This is a valid FX feature statistic (obeys the sufficiency property).
    """

>>>>>>> f20d16bc
    def __init__(self, **kwargs):
        # dummy attributes
        self.Z = None
        self.score = None
        self.score_type = None
        self.kwargs = kwargs
        self.kwargs["n_iter"] = self.kwargs.get("n_iter", 2000)
        self.kwargs["burn_prop"] = self.kwargs.get("burn_prop", 0.1)
        self.kwargs["chains"] = self.kwargs.get("chains", 5)
<<<<<<< HEAD
        self.adjusted_mlr = self.kwargs.pop("adjusted_mlr", False)
        self.fdr = self.kwargs.pop("fdr", 0.05)

    def fit(
        self, X, Xk, y, groups, **kwargs
    ):
=======

    def fit(self, X, Xk, y, groups, **kwargs):
>>>>>>> f20d16bc
        self.n = X.shape[0]
        self.p = X.shape[1]
        self.groups = groups
        self.ungrouped = check_no_groups(self.groups, self.p)
        if not self.ungrouped:
            self.group_sizes = utilities.calc_group_sizes(self.groups).astype(int)
            self.group_blocks = _calc_group_blocks(self.groups, self.group_sizes)
            self.ngroup = len(self.group_sizes)
        else:
            self.ngroup = self.p

        self.features = np.concatenate([X, Xk], axis=1)
        for key in kwargs:
            self.kwargs[key] = kwargs[key]

        # kwargs that cannot be passed to the underlying cython
        self.n_iter = self.kwargs.pop("n_iter", 2000)
        self.chains = self.kwargs.pop("chains", 5)
        self.N = int(self.n_iter * self.chains)
        self.burn = int(self.kwargs.pop("burn_prop", 0.1) * self.n_iter)

        # Defaults for model-X
<<<<<<< HEAD
        self.kwargs['tau2_a0'] = self.kwargs.get('tau2_a0', 2.0)
        self.kwargs['tau2_b0'] = self.kwargs.get('tau2_a0', 1.0)
        self.kwargs['sigma2_a0'] = self.kwargs.get('tau2_a0', 2.0)
        self.kwargs['sigma2_b0'] = self.kwargs.get('tau2_a0', 1.0)
        self.kwargs['min_p0'] = self.kwargs.get('min_p0', 0.8)
=======
        self.kwargs["tau2_a0"] = self.kwargs.get("tau2_a0", 2.0)
        self.kwargs["tau2_b0"] = self.kwargs.get("tau2_a0", 1.0)
        self.kwargs["sigma2_a0"] = self.kwargs.get("tau2_a0", 2.0)
        self.kwargs["sigma2_b0"] = self.kwargs.get("tau2_a0", 1.0)
        self.kwargs["min_p0"] = self.kwargs.get("min_p0", 0.8)
>>>>>>> f20d16bc

        # Check whether this is binary or linear regression
        support = np.unique(y)
        if len(support) == 2:
            probit = int(1)
            z = (y == support[0]).astype(int)
        else:
            probit = int(0)
            z = np.zeros(self.n).astype(int)

        # Posterior sampling
        all_out = []
        for chain in range(self.chains):
            if self.ungrouped:
                out = _sample_mlr_spikeslab(
                    N=self.n_iter + self.burn,
                    features=self.features,
                    y=y.astype(np.float64),
                    z=z,
                    probit=probit,
<<<<<<< HEAD
                    **self.kwargs
=======
                    **self.kwargs,
>>>>>>> f20d16bc
                )
            else:
                self.groups -= 1
                out = _sample_mlr_spikeslab_group(
                    N=self.n_iter + self.burn,
                    features=self.features,
                    groups=self.groups,
                    blocks=self.group_blocks,
                    gsizes=self.group_sizes,
                    max_gsize=np.max(self.group_sizes).astype(int),
                    y=y.astype(np.float64),
                    z=z,
                    probit=probit,
                    # **self.kwargs
                )
                self.groups += 1
            all_out.append(out)
<<<<<<< HEAD
        self.betas = np.concatenate([x['betas'][self.burn:] for x in all_out])
        #self.beta_logodds = np.concatenate([x['beta_logodds'][self.burn:] for x in all_out])
        self.etas = np.concatenate([x['etas'][self.burn:] for x in all_out])
        self.p0s = np.concatenate([x['p0s'][self.burn:] for x in all_out])
        self.psis = np.concatenate([x['psis'][self.burn:] for x in all_out])
        self.tau2s = np.concatenate([x['tau2s'][self.burn:] for x in all_out])
        self.sigma2s = np.concatenate([x['sigma2s'][self.burn:] for x in all_out])
        if probit == 1:
            self.y_latents = np.concatenate([x['y_latent'][self.burn:] for x in all_out])
        return self.compute_W()

    def compute_W(self):
        # Compute default MLR statistics
        if not self.adjusted_mlr:
            # Compute P(choose feature)
            # etas = log(P(choose feature) / P(choose knockoff))
            etas_cat = np.concatenate(
                [
                    self.etas.reshape(self.N, self.ngroup, 1),
                    np.zeros((self.N, self.ngroup, 1))
                ],
                axis=2
            )
            # this equals log(P(choose feature))
            log_prob = scipy.special.log_softmax(etas_cat, axis=2)[:, :, 0]
            self.log_prob = scipy.special.logsumexp(log_prob, b=1/self.N, axis=0)
            self.W = np.exp(self.log_prob) - 0.5
            # clip numerical errors
            self.W[np.abs(self.W) < 1e-15] = 0
            return self.W
        # Else, compute adjusted MLR statistics.
        if self.adjusted_mlr:
            tol = 1e-10
            # Compute sign guess based on psis
            guess = np.mean(self.psis, axis=0)
            guess[guess > 0.5] = 1
            guess[guess < 0.5] = 0
            guess[guess == 0.5] = np.random.binomial(1, 0.5, size=np.sum(guess == 0.5))
            # Compute P_j(MLR_j > 0 | D)
            mlr_pos = np.clip(np.mean(self.psis == guess, axis=0), tol, 1-tol)
            # Compute P(MLR_j > 0, j is non-null | masked data)
            mlr_pos_nonnull = np.clip(
                np.mean((self.psis == guess) * (self.betas != 0), axis=0), tol, 1-tol
            )
            # MLR signs
            mlr_sign = 2 * (guess == 0) - 1
            # AMLR stats
            self.W = _mlr_to_adj_mlr(
                mlr_sign=mlr_sign, 
                prob_mlr_pos=mlr_pos, 
                prob_mlr_pos_nonnull=mlr_pos_nonnull, 
                fdr=self.fdr,
            )
            return self.W


        
=======
        self.betas = np.concatenate([x["betas"][self.burn :] for x in all_out])
        self.etas = np.concatenate([x["etas"][self.burn :] for x in all_out])
        self.p0s = np.concatenate([x["p0s"][self.burn :] for x in all_out])
        self.psis = np.concatenate([x["psis"][self.burn :] for x in all_out])
        self.tau2s = np.concatenate([x["tau2s"][self.burn :] for x in all_out])
        self.sigma2s = np.concatenate([x["sigma2s"][self.burn :] for x in all_out])
        if probit == 1:
            self.y_latents = np.concatenate(
                [x["y_latent"][self.burn :] for x in all_out]
            )
        return self.compute_W()

    def compute_W(self):
        # Compute P(choose feature)
        # etas = log(P(choose feature) / P(choose knockoff))
        etas_cat = np.concatenate(
            [
                self.etas.reshape(self.N, self.ngroup, 1),
                np.zeros((self.N, self.ngroup, 1)),
            ],
            axis=2,
        )
        # this equals log(P(choose feature))
        log_prob = scipy.special.log_softmax(etas_cat, axis=2)[:, :, 0]
        self.log_prob = scipy.special.logsumexp(log_prob, b=1 / self.N, axis=0)
        self.W = np.exp(self.log_prob) - 0.5
        # clip numerical errors
        self.W[np.abs(self.W) < 1e-15] = 0
        return self.W


>>>>>>> f20d16bc
class MLR_Spikeslab_Splines(MLR_Spikeslab):
    """
    Masked likelihood ratio statistics using a spike-and-slab
    prior for a linear or probit model based on regression splines.

<<<<<<< HEAD
    All parameters are the same as MLR_Spikeslab except the 
    following additional parameters.

    Parameters
    ----------
    n_knots : int
        The number of knots to used for the regression splines.
        Defaults to 1.
    degree : int
        The number of degrees to use for the regresison splines.
        Defaults to 3.
    """
    def __init__(self, **kwargs):

=======
    Parameters
    ----------
    n_knots : int
            The number of knots to used for the regression splines.
            Defaults to 1.
    degree : int
            The number of degrees to use for the regresison splines.
            Defaults to 3.
    """

    def __init__(self, **kwargs):
>>>>>>> f20d16bc
        super().__init__(**kwargs)

    def fit(self, X, Xk, groups, y, **kwargs):
        self.X = X
        self.Xk = Xk
        self.n, self.p = self.X.shape
        self.y = y
        self.groups = groups
        if self.groups is None:
<<<<<<< HEAD
            self.groups = np.arange(1, self.p+1)
=======
            self.groups = np.arange(1, self.p + 1)
>>>>>>> f20d16bc
        self.ngroup = len(np.unique(self.groups))

        # handle kwargs
        for key in kwargs:
            self.kwargs[key] = kwargs[key]

        ## 1. Handle spline kwargs and create basis representation
        self.n_knots = self.kwargs.pop("n_knots", 1)
        self.degree = self.kwargs.pop("degree", 3)

        # Create knots for splines
        quantiles = np.linspace(
<<<<<<< HEAD
            1/(self.n_knots + 1), 
            self.n_knots / (self.n_knots + 1), 
            self.n_knots
        )
        self.knots = np.quantile(
            np.concatenate([self.X, self.Xk], axis=0),
            quantiles,
            axis=0
        ) # knots are p x num_knots
=======
            1 / (self.n_knots + 1), self.n_knots / (self.n_knots + 1), self.n_knots
        )
        self.knots = np.quantile(
            np.concatenate([self.X, self.Xk], axis=0), quantiles, axis=0
        )  # knots are p x num_knots
>>>>>>> f20d16bc

        # Create features
        # Todo: if we can reorder the basis functions so they are next to each other,
        # it may improve caching performance.
        self.features = []
        for tX in [self.X, self.Xk]:
            # spline basis representation: note `bases` has shape n x (degree*p)
<<<<<<< HEAD
            bases = np.concatenate([tX**j for j in range(1, self.degree+1)], axis=1)
            knotdiffs = tX.reshape(self.n, self.p, 1) - self.knots.reshape(1, self.p, self.n_knots)
            knotdiffs = np.maximum(knotdiffs, 0)**self.degree
            knotdiffs = np.concatenate(
                [knotdiffs[:, :, k] for k in range(self.n_knots)], 
                axis=1
            ) # reshape so this is n x (n_knots*p) 
=======
            bases = np.concatenate([tX**j for j in range(1, self.degree + 1)], axis=1)
            knotdiffs = tX.reshape(self.n, self.p, 1) - self.knots.reshape(
                1, self.p, self.n_knots
            )
            knotdiffs = np.maximum(knotdiffs, 0) ** self.degree
            knotdiffs = np.concatenate(
                [knotdiffs[:, :, k] for k in range(self.n_knots)], axis=1
            )  # reshape so this is n x (n_knots*p)
>>>>>>> f20d16bc
            # combine
            bases = np.concatenate([bases, knotdiffs], axis=1)
            self.features.append(bases)
        self.features = np.concatenate(self.features, axis=1)

        # Create dummy groups showing which bases belong to which feature
        self.basis_groups = np.concatenate(
<<<<<<< HEAD
            [self.groups for _ in range(self.n_knots + self.degree)],
            axis=0
        )
        self.basis_group_sizes = utilities.calc_group_sizes(self.basis_groups).astype(int)
=======
            [self.groups for _ in range(self.n_knots + self.degree)], axis=0
        )
        self.basis_group_sizes = utilities.calc_group_sizes(self.basis_groups).astype(
            int
        )
>>>>>>> f20d16bc
        self.basis_group_blocks = _calc_group_blocks(
            self.basis_groups, self.basis_group_sizes
        )
        self.n_basis_groups = len(self.basis_group_sizes)

        ## Posterior sampling
        self.n_iter = self.kwargs.pop("n_iter", 2000)
        self.chains = self.kwargs.pop("chains", 5)
        self.N = int(self.n_iter * self.chains)
        self.burn = int(self.kwargs.pop("burn_prop", 0.1) * self.n_iter)

        # Check whether this is binary or linear regression
        support = np.unique(self.y)
        if len(support) == 2:
            probit = int(1)
            z = (self.y == support[0]).astype(int)
        else:
            probit = int(0)
            z = np.zeros(self.n).astype(int)

        # Posterior sampling
        all_out = []
        for chain in range(self.chains):
            self.basis_groups -= 1
            out = _sample_mlr_spikeslab_group(
                N=self.n_iter + self.burn,
                features=self.features,
                groups=self.basis_groups,
                blocks=self.basis_group_blocks,
                gsizes=self.basis_group_sizes,
                max_gsize=np.max(self.basis_group_sizes).astype(int),
                y=self.y.astype(np.float64),
                z=z,
                probit=probit,
                # **self.kwargs
            )
            self.basis_groups += 1
            all_out.append(out)
<<<<<<< HEAD
        self.betas = np.concatenate([x['betas'][self.burn:] for x in all_out])
        self.etas = np.concatenate([x['etas'][self.burn:] for x in all_out])
        self.p0s = np.concatenate([x['p0s'][self.burn:] for x in all_out])
        self.psis = np.concatenate([x['psis'][self.burn:] for x in all_out])
        self.tau2s = np.concatenate([x['tau2s'][self.burn:] for x in all_out])
        self.sigma2s = np.concatenate([x['sigma2s'][self.burn:] for x in all_out])
        if probit == 1:
            self.y_latents = np.concatenate([x['y_latent'][self.burn:] for x in all_out])
=======
        self.betas = np.concatenate([x["betas"][self.burn :] for x in all_out])
        self.etas = np.concatenate([x["etas"][self.burn :] for x in all_out])
        self.p0s = np.concatenate([x["p0s"][self.burn :] for x in all_out])
        self.psis = np.concatenate([x["psis"][self.burn :] for x in all_out])
        self.tau2s = np.concatenate([x["tau2s"][self.burn :] for x in all_out])
        self.sigma2s = np.concatenate([x["sigma2s"][self.burn :] for x in all_out])
        if probit == 1:
            self.y_latents = np.concatenate(
                [x["y_latent"][self.burn :] for x in all_out]
            )
>>>>>>> f20d16bc
        return self.compute_W()


class OracleMLR(MLR_Spikeslab):
    """
    Oracle masked likelihood ratio statistics for generalized additive models.

    Parameters
    ----------
    beta : np.ndarray
<<<<<<< HEAD
        ``p``-dimensional array of linear coefficients.
    """
=======
            ``p``-dimensional array of linear coefficients.
    """

>>>>>>> f20d16bc
    def __init__(self, beta, **kwargs):
        self.beta = beta
        self.kwargs = kwargs
        self.Z = None
        self.score = None
        self.score_type = None
<<<<<<< HEAD
        # Adjusted MLR stat, makes no difference for oracle though
        self.adjusted_mlr = self.kwargs.pop("adjusted_mlr", False)
        self.fdr = self.kwargs.pop("fdr", 0.05)
=======
>>>>>>> f20d16bc

    def fit(self, X, Xk, groups, y, **kwargs):
        self.n, self.p = X.shape
        self.X = X
        self.Xk = Xk
        self.features = np.concatenate([X, Xk], axis=1)
        self.y = y
        self.groups = groups
<<<<<<< HEAD
        self.ungrouped = check_no_groups(self.groups, self.p, error='Groups not implemented for OracleMLR.')
=======
        self.ungrouped = check_no_groups(
            self.groups, self.p, error="Groups not implemented for OracleMLR."
        )
>>>>>>> f20d16bc
        self.ngroup = self.p
        for key in kwargs:
            self.kwargs[key] = kwargs[key]

        # number of iterations to run
        self.n_iter = self.kwargs.pop("n_iter", 1000)
        self.chains = self.kwargs.pop("chains", 2)
        self.N = int(self.n_iter * self.chains)
        self.burn = int(self.kwargs.pop("burn_prop", 0.1) * self.n_iter)

        # Check whether we are in the binary setting
        support = np.unique(self.y)
        self.binary = len(support) == 2

        # Posterior sampling
        all_out = []
        for chain in range(self.chains):
            if self.binary:
                out = _sample_mlr_oracle_logistic(
                    N=self.n_iter + self.burn,
                    beta=self.beta,
                    features=self.features,
                    y=y.astype(np.float64),
<<<<<<< HEAD
                    **self.kwargs
=======
                    **self.kwargs,
>>>>>>> f20d16bc
                )
            else:
                out = _sample_mlr_oracle_gaussian(
                    N=self.n_iter + self.burn,
                    beta=self.beta,
                    features=self.features,
                    y=y.astype(np.float64),
<<<<<<< HEAD
                    **self.kwargs
                )
            all_out.append(out)
        self.etas = np.concatenate([x['etas'][self.burn:] for x in all_out])
        self.psis = np.concatenate([x['psis'][self.burn:] for x in all_out])
        self.betas = np.stack([self.beta for _ in range(len(self.psis))], axis=0)
        return self.compute_W()
=======
                    **self.kwargs,
                )
            all_out.append(out)
        self.etas = np.concatenate([x["etas"][self.burn :] for x in all_out])
        self.psis = np.concatenate([x["psis"][self.burn :] for x in all_out])
        return self.compute_W()

>>>>>>> f20d16bc

class MLR_FX_Spikeslab(kstats.FeatureStatistic):
    """
    Masked likelihood ratio statistics using a spike-and-slab
    linear model. This is a specialized class designed to lead
    to slightly faster computation for fixed-X knockoffs.

<<<<<<< HEAD
    The arguments are the same as those for MLR_Spikeslab, 
=======
    The arguments are the same as those for MLR_Spikeslab,
>>>>>>> f20d16bc
    with the exception of the arguments listed below.

    Parameters
    ----------
    num_mixture : int
<<<<<<< HEAD
        Number of mixtures for the "slab" component of the 
        spike and slab. Defaults to 1.
    tau2 : float or list of floats
        Prior variance on nonzero coefficients. Default: 1.0.
    tau2_a0 : float or list of floats
        ``tau2`` has an InvGamma(``tau2_a0``, ``tau2_b0``) hyperprior. 
        When ``n_mixture`` > 1, this can be a list of length
        ``n_mixture``. Default: 2.0.
    tau2_b0 : float or list of floats
        ``tau2`` has an InvGamma(``tau2_a0``, ``tau2_b0``) hyperprior.
        When ``n_mixture`` > 1, this can be a list of length
        ``n_mixture``. Default: 0.01.
    """

    def __init__(
        self,
        **kwargs
    ):
=======
            Number of mixtures for the "slab" component of the
            spike and slab. Defaults to 1.
    tau2 : float or list of floats
            Prior variance on nonzero coefficients. Default: 1.0.
    tau2_a0 : float or list of floats
            ``tau2`` has an InvGamma(``tau2_a0``, ``tau2_b0``) hyperprior.
            When ``n_mixture`` > 1, this can be a list of length
            ``n_mixture``. Default: 2.0.
    tau2_b0 : float or list of floats
            ``tau2`` has an InvGamma(``tau2_a0``, ``tau2_b0``) hyperprior.
            When ``n_mixture`` > 1, this can be a list of length
            ``n_mixture``. Default: 0.01.
    """

    def __init__(self, **kwargs):
>>>>>>> f20d16bc
        # Dummy attributes
        self.Z = None
        self.score = None
        self.score_type = None
        self.kwargs = kwargs

        # Defaults
        self.kwargs["n_iter"] = self.kwargs.get("n_iter", 2000)
        self.kwargs["burn_prop"] = self.kwargs.get("burn_prop", 0.1)
        self.kwargs["chains"] = self.kwargs.get("chains", 5)

<<<<<<< HEAD
        # adjusted MLR parameters
        self.adjusted_mlr = self.kwargs.pop("adjusted_mlr", False)
        self.fdr = self.kwargs.pop("fdr", 0.05)

    def calc_whiteout_statistics(
        self,
        X,
        Xk,
        y,
        S,
        calc_hatxi=True
    ):
=======
    def calc_whiteout_statistics(self, X, Xk, y, S, calc_hatxi=True):
>>>>>>> f20d16bc
        # Save inputs
        self.X = X
        self.Xk = Xk
        self.y = y
        self.diag_S = np.ascontiguousarray(np.diag(S))

        # Compute tildebeta, xi, hatxi, and so on
        Sinv = np.diag(1 / self.diag_S)
        self.tildebeta = np.dot(Sinv, np.dot(X.T - Xk.T, y))
<<<<<<< HEAD
        self.atb = np.abs(self.tildebeta.copy()) # atb = abs(tildebeta)
        self.A = np.dot(X.T, X) - S / 2 # covariance matrix of xi
=======
        self.atb = np.abs(self.tildebeta.copy())  # atb = abs(tildebeta)
        self.A = np.dot(X.T, X) - S / 2  # covariance matrix of xi
>>>>>>> f20d16bc
        self.xi = np.dot(X.T + Xk.T, y) / 2
        if calc_hatxi:
            self.hatxi = scipy.linalg.solve(self.A, self.xi)

<<<<<<< HEAD
    def fit(
        self, X, Xk, groups, y, **kwargs
    ):

=======
    def fit(self, X, Xk, groups, y, **kwargs):
>>>>>>> f20d16bc
        # Save inputs and switch to whiteout framework
        self.n = X.shape[0]
        self.p = X.shape[1]
        self.groups = groups
        self.ungrouped = check_no_groups(
<<<<<<< HEAD
            groups, 
            self.p, 
            error="The specialized FX MLR class does not support group knockoffs---use the generic class instead."
        )
        S = X.T @ X - X.T @ Xk
        self.calc_whiteout_statistics(X=X, Xk=Xk, y=y, S=S, calc_hatxi=False)
        #self.sigma2 = kstats.compute_residual_variance(X=X, Xk=Xk, y=y)
=======
            groups,
            self.p,
            error="The specialized FX MLR class does not support group knockoffs---use the generic class instead.",
        )
        S = X.T @ X - X.T @ Xk
        self.calc_whiteout_statistics(X=X, Xk=Xk, y=y, S=S, calc_hatxi=False)
        # self.sigma2 = kstats.compute_residual_variance(X=X, Xk=Xk, y=y)
>>>>>>> f20d16bc
        self.XTX = np.dot(X.T, X)
        self.L = np.linalg.cholesky(self.A)
        self.Linv = np.ascontiguousarray(
            scipy.linalg.lapack.dtrtri(self.L, lower=True)[0]
        )
        self.Linv_xi = np.dot(self.Linv, self.xi)

        # Deal with kwargs
        for key in kwargs:
            self.kwargs[key] = kwargs[key]
        # handle mixture components and size of arrays
        self.num_mixture = self.kwargs.pop("num_mixture", 1)
        tau2_a0 = self.kwargs.pop("tau2_a0", 2.0)
        # Inverse-Gamma prior on tau2
        if isinstance(tau2_a0, float) or isinstance(tau2_a0, int):
            tau2_a0 = [tau2_a0 for _ in range(self.num_mixture)]
        self.tau2_a0 = np.array(tau2_a0, dtype=float)
        tau2_b0 = self.kwargs.pop("tau2_b0", 0.01)
        if isinstance(tau2_b0, float) or isinstance(tau2_b0, int):
            tau2_b0 = [tau2_b0 for _ in range(self.num_mixture)]
        self.tau2_b0 = np.array(tau2_b0, dtype=float)

        # kwargs that cannot be passed to the underlying cython
        self.n_iter = self.kwargs.pop("n_iter", 2000)
        self.chains = self.kwargs.pop("chains", 5)
        self.N = int(self.n_iter * self.chains)
        self.burn = int(self.kwargs.pop("burn_prop", 0.1) * self.n_iter)

        # Posterior sampling
        all_out = []
        for chain in range(self.chains):
            out = _sample_mlr_spikeslab_fx(
                N=self.n_iter + self.burn,
                xi=self.xi,
                atb=self.atb,
                XTX=self.XTX,
                diag_S=self.diag_S,
                num_mixture=self.num_mixture,
                tau2_a0s=self.tau2_a0,
                tau2_b0s=self.tau2_b0,
                A=self.A,
                L=self.L,
                Linv_xi=self.Linv_xi,
                **self.kwargs,
            )
            all_out.append(out)
<<<<<<< HEAD
        self.betas = np.concatenate([x['betas'][self.burn:] for x in all_out])
        self.etas = np.concatenate([x['etas'][self.burn:] for x in all_out])
        self.p0s = np.concatenate([x['p0s'][self.burn:] for x in all_out])
        self.tau2s = np.concatenate([x['tau2s'][self.burn:] for x in all_out])
        self.stb = np.concatenate([x['stb'][self.burn:] for x in all_out]) # sign(tildebeta)
        self.sigma2s = np.concatenate([x['sigma2'][self.burn:] for x in all_out])
        self.mixtures = np.concatenate([x['mixtures'][self.burn:] for x in all_out])
        return self.compute_W(signs=self.betas)

    def compute_W(self, signs=None):
        if signs is None:
            signs = self.betas

        # 1. Guess sign(beta)
        self.sign_guess = np.sign(
            np.sum(signs > 0, axis=0) - np.sum(signs < 0, axis=0)
        )
        nzeros = np.sum(self.sign_guess == 0)
        self.sign_guess[self.sign_guess == 0] = 1 - 2*np.random.binomial(1, 0.5, nzeros)
        self.wrong_guesses = np.sign(self.tildebeta) != self.sign_guess
        ## regular MLR statistics
        if not self.adjusted_mlr:			
            # 2. Compute log(P(tildebeta = sign_guess))
            eta_g0 = self.sign_guess == np.sign(signs)
            adj_eta = self.etas * (2*eta_g0 - 1)
            etas_cat = np.concatenate(
                [
                    adj_eta.reshape(self.N, self.p, 1), 
                    np.zeros((self.N, self.p, 1))
                ],
                axis=2
            )
            # This equals: log(P(sgn(tildebeta) = sign guess))
            log_prob = scipy.special.log_softmax(etas_cat, axis=2)[:, :, 0]
            log_prob = scipy.special.logsumexp(log_prob, b=1/self.N, axis=0)
            self.W = np.exp(log_prob) - 0.5

            # 3. Compute sign(W)
            self.W[self.wrong_guesses] = -1 * self.W[self.wrong_guesses]
            return self.W
        ## Adjusted MLR statistics
        else:
            tol = 1e-10
            # Compute P_j(MLR_j > 0 | D)
            mlr_pos = np.clip(np.mean(self.stb == self.sign_guess, axis=0), tol, 1-tol)
            # Compute P(MLR_j > 0, j is non-null | masked data)
            mlr_pos_nonnull = np.clip(
                np.mean((self.stb == self.sign_guess) * (self.betas != 0), axis=0), tol, 1-tol
            )
            # MLR signs
            mlr_sign = 1 - 2 * self.wrong_guesses
            # Return AMLR stats
            self.W = _mlr_to_adj_mlr(
                mlr_sign=mlr_sign, 
                prob_mlr_pos=mlr_pos, 
                prob_mlr_pos_nonnull=mlr_pos_nonnull, 
                fdr=self.fdr,
            )
            return self.W
=======
        self.betas = np.concatenate([x["betas"][self.burn :] for x in all_out])
        self.etas = np.concatenate([x["etas"][self.burn :] for x in all_out])
        self.p0s = np.concatenate([x["p0s"][self.burn :] for x in all_out])
        self.tau2s = np.concatenate([x["tau2s"][self.burn :] for x in all_out])
        self.stb = np.concatenate([x["stb"][self.burn :] for x in all_out])
        self.sigma2s = np.concatenate([x["sigma2"][self.burn :] for x in all_out])
        self.mixtures = np.concatenate([x["mixtures"][self.burn :] for x in all_out])
        return self.compute_W(signs=self.betas)

    def compute_W(self, signs):
        # 1. Guess sign(beta)
        self.sign_guess = np.sign(np.sum(signs > 0, axis=0) - np.sum(signs < 0, axis=0))
        nzeros = np.sum(self.sign_guess == 0)
        self.sign_guess[self.sign_guess == 0] = 1 - 2 * np.random.binomial(
            1, 0.5, nzeros
        )  # Compute log(P(tildebeta) = sign_guess)

        # 2. Compute P(log(tildebeta) = sign_guess)
        eta_g0 = self.sign_guess == np.sign(signs)
        adj_eta = self.etas * (2 * eta_g0 - 1)
        etas_cat = np.concatenate(
            [adj_eta.reshape(self.N, self.p, 1), np.zeros((self.N, self.p, 1))], axis=2
        )
        # This equals: log(P(sgn(tildebeta) = sign guess))
        log_prob = scipy.special.log_softmax(etas_cat, axis=2)[:, :, 0]
        log_prob = scipy.special.logsumexp(log_prob, b=1 / self.N, axis=0)
        self.W = np.exp(log_prob) - 0.5

        # 3. Compute sign(W)
        self.wrong_guesses = np.sign(self.tildebeta) != self.sign_guess
        self.W[self.wrong_guesses] = -1 * self.W[self.wrong_guesses]
        return self.W
>>>>>>> f20d16bc
<|MERGE_RESOLUTION|>--- conflicted
+++ resolved
@@ -1,7 +1,3 @@
-"""
-Note to self: should this be in "knockoff_stats.py"?
-"""
-
 import numpy as np
 import scipy.special
 
@@ -15,19 +11,11 @@
 
 def check_no_groups(groups, p, error=None):
     if groups is not None:
-<<<<<<< HEAD
-        if np.any(groups != np.arange(1, p+1)):
-=======
         if np.any(groups != np.arange(1, p + 1)):
->>>>>>> f20d16bc
             if error is not None:
                 raise ValueError(error)
             return False
     return True
-<<<<<<< HEAD
-=======
-
->>>>>>> f20d16bc
 
 def _calc_group_blocks(groups, group_sizes):
     max_gsize = np.max(group_sizes)
@@ -35,8 +23,7 @@
     group_blocks = -1 * np.ones((ngroups, max_gsize), dtype=int)
     for gj in range(ngroups):
         gsize = group_sizes[gj]
-<<<<<<< HEAD
-        group_blocks[gj, 0:gsize] = np.where(groups == (gj+1))[0]
+        group_blocks[gj, 0:gsize] = np.where(groups == (gj + 1))[0]
     return group_blocks.astype(int)
 
 def _mlr_to_adj_mlr(mlr_sign, prob_mlr_pos, prob_mlr_pos_nonnull, fdr):
@@ -53,11 +40,6 @@
     # Clip numerical errors and return
     W[np.abs(W) < 1e-15] = 0
     return W
-=======
-        group_blocks[gj, 0:gsize] = np.where(groups == (gj + 1))[0]
-    return group_blocks.astype(int)
-
->>>>>>> f20d16bc
 
 class MLR_Spikeslab(kstats.FeatureStatistic):
     """
@@ -68,73 +50,6 @@
     Parameters
     ----------
     X : np.ndarray
-<<<<<<< HEAD
-        the ``(n, p)``-shaped design matrix
-    Xk : np.ndarray
-        the ``(n, p)``-shaped matrix of knockoffs
-    y : np.ndarray
-        ``(n,)``-shaped response vector
-    groups : np.ndarray
-        For group knockoffs, a p-length array of integers from 1 to 
-        num_groups such that ``groups[j] == i`` indicates that variable `j`
-        is a member of group `i`. Defaults to None (regular knockoffs).
-    adjusted_mlr : bool
-        If True, adjusts the MLR statistics to maximize the expected number
-        of true discoveries (as opposed to the expected number of discoveries).
-        In this case, q (FDR level) must be provided.
-    fdr : float
-        FDR level. Optional; only used if adjusted_mlr=True.
-    n_iter : int
-        Number of samples per MCMC chain used to compute
-        MLR statistics. Default: 2000.
-    chain : int
-        Number of MCMC chains to run. Default: 5.
-    burn_prop : float
-        The burn-in for each chain will be equal to 
-        ``n_iter * burn_prop``.
-    p0 : float
-        Prior probability that any coefficient equals zero.
-    update_p0 : bool
-        If True, updates ``p0`` using a Beta hyperprior on ``p0``.
-        Else, the value of ``p0`` is fixed. Default: True.
-    p0_a0 : float
-        If ``update_p0`` is True, ``p0`` has a
-        TruncBeta(``p0_a0``, ``p0_b0``, ``min_p0``) hyperprior.
-        Default: 1.0.
-    p0_b0 : float
-        If ``update_p0`` is True, ``p0`` has a
-        TruncBeta(``p0_a0``, ``p0_b0``, ``min_p0``) hyperprior.
-        Default: 1.0.
-    min_p0 : float
-        Minimum value for ``p0`` as specified by the prior.
-        Default: 0.8.
-    sigma2 : float
-        Variance of y given X. Default: 1.0.
-    update_sigma2 : bool
-        If True, imposes an InverseGamma hyperprior on ``sigma2``.
-        Else, the value of ``sigma2`` is fixed. Default: True.
-    sigma2_a0 : float
-        If ``update_sigma2`` is True, ``sigma2`` has an
-        InvGamma(``sigma2_a0``, ``sigma2_b0``) hyperprior.
-        Default: 2.0.
-    sigma2_b0 : float
-        If ``update_sigma2`` is True, ``sigma2`` has an
-        InvGamma(``sigma2_a0``, ``sigma2_b0``) hyperprior.
-        Default: 1.0.
-    tau2 : float
-        Prior variance on nonzero coefficients. Default: 1.0.
-    update_tau2 : bool
-        If True, imposes an InverseGamma hyperprior on ``tau2``.
-        Else, the value of ``tau2`` is fixed. Default: True.
-    tau2_a0 : float
-        If ``update_tau2`` is True, ``tau2`` has an
-        InvGamma(``tau2_a0``, ``tau2_b0``) hyperprior. 
-        Default: 2.0.
-    tau2_b0 : float
-        If ``update_tau2`` is True, ``tau2`` has an
-        InvGamma(``tau2_a0``, ``tau2_b0``) hyperprior.
-        Default: 1.0.
-=======
             the ``(n, p)``-shaped design matrix
     Xk : np.ndarray
             the ``(n, p)``-shaped matrix of knockoffs
@@ -190,29 +105,16 @@
             If ``update_tau2`` is True, ``tau2`` has an
             InvGamma(``tau2_a0``, ``tau2_b0``) hyperprior.
             Default: 1.0.
->>>>>>> f20d16bc
 
     Returns
     -------
     W : np.ndarray
-<<<<<<< HEAD
         a ``p``-dimensional array of feature statistics.
 
     Notes
     -----
-    Does not yet support group knockoffs. 
     This is a valid FX feature statistic (obeys the sufficiency property).
     """
-=======
-            a ``p``-dimensional array of feature statistics.
-
-    Notes
-    -----
-    Does not yet support group knockoffs.
-    This is a valid FX feature statistic (obeys the sufficiency property).
-    """
-
->>>>>>> f20d16bc
     def __init__(self, **kwargs):
         # dummy attributes
         self.Z = None
@@ -222,17 +124,12 @@
         self.kwargs["n_iter"] = self.kwargs.get("n_iter", 2000)
         self.kwargs["burn_prop"] = self.kwargs.get("burn_prop", 0.1)
         self.kwargs["chains"] = self.kwargs.get("chains", 5)
-<<<<<<< HEAD
         self.adjusted_mlr = self.kwargs.pop("adjusted_mlr", False)
         self.fdr = self.kwargs.pop("fdr", 0.05)
 
     def fit(
         self, X, Xk, y, groups, **kwargs
     ):
-=======
-
-    def fit(self, X, Xk, y, groups, **kwargs):
->>>>>>> f20d16bc
         self.n = X.shape[0]
         self.p = X.shape[1]
         self.groups = groups
@@ -255,19 +152,11 @@
         self.burn = int(self.kwargs.pop("burn_prop", 0.1) * self.n_iter)
 
         # Defaults for model-X
-<<<<<<< HEAD
         self.kwargs['tau2_a0'] = self.kwargs.get('tau2_a0', 2.0)
         self.kwargs['tau2_b0'] = self.kwargs.get('tau2_a0', 1.0)
         self.kwargs['sigma2_a0'] = self.kwargs.get('tau2_a0', 2.0)
         self.kwargs['sigma2_b0'] = self.kwargs.get('tau2_a0', 1.0)
         self.kwargs['min_p0'] = self.kwargs.get('min_p0', 0.8)
-=======
-        self.kwargs["tau2_a0"] = self.kwargs.get("tau2_a0", 2.0)
-        self.kwargs["tau2_b0"] = self.kwargs.get("tau2_a0", 1.0)
-        self.kwargs["sigma2_a0"] = self.kwargs.get("tau2_a0", 2.0)
-        self.kwargs["sigma2_b0"] = self.kwargs.get("tau2_a0", 1.0)
-        self.kwargs["min_p0"] = self.kwargs.get("min_p0", 0.8)
->>>>>>> f20d16bc
 
         # Check whether this is binary or linear regression
         support = np.unique(y)
@@ -288,11 +177,7 @@
                     y=y.astype(np.float64),
                     z=z,
                     probit=probit,
-<<<<<<< HEAD
                     **self.kwargs
-=======
-                    **self.kwargs,
->>>>>>> f20d16bc
                 )
             else:
                 self.groups -= 1
@@ -310,7 +195,6 @@
                 )
                 self.groups += 1
             all_out.append(out)
-<<<<<<< HEAD
         self.betas = np.concatenate([x['betas'][self.burn:] for x in all_out])
         #self.beta_logodds = np.concatenate([x['beta_logodds'][self.burn:] for x in all_out])
         self.etas = np.concatenate([x['etas'][self.burn:] for x in all_out])
@@ -368,45 +252,11 @@
 
 
         
-=======
-        self.betas = np.concatenate([x["betas"][self.burn :] for x in all_out])
-        self.etas = np.concatenate([x["etas"][self.burn :] for x in all_out])
-        self.p0s = np.concatenate([x["p0s"][self.burn :] for x in all_out])
-        self.psis = np.concatenate([x["psis"][self.burn :] for x in all_out])
-        self.tau2s = np.concatenate([x["tau2s"][self.burn :] for x in all_out])
-        self.sigma2s = np.concatenate([x["sigma2s"][self.burn :] for x in all_out])
-        if probit == 1:
-            self.y_latents = np.concatenate(
-                [x["y_latent"][self.burn :] for x in all_out]
-            )
-        return self.compute_W()
-
-    def compute_W(self):
-        # Compute P(choose feature)
-        # etas = log(P(choose feature) / P(choose knockoff))
-        etas_cat = np.concatenate(
-            [
-                self.etas.reshape(self.N, self.ngroup, 1),
-                np.zeros((self.N, self.ngroup, 1)),
-            ],
-            axis=2,
-        )
-        # this equals log(P(choose feature))
-        log_prob = scipy.special.log_softmax(etas_cat, axis=2)[:, :, 0]
-        self.log_prob = scipy.special.logsumexp(log_prob, b=1 / self.N, axis=0)
-        self.W = np.exp(self.log_prob) - 0.5
-        # clip numerical errors
-        self.W[np.abs(self.W) < 1e-15] = 0
-        return self.W
-
-
->>>>>>> f20d16bc
 class MLR_Spikeslab_Splines(MLR_Spikeslab):
     """
     Masked likelihood ratio statistics using a spike-and-slab
     prior for a linear or probit model based on regression splines.
 
-<<<<<<< HEAD
     All parameters are the same as MLR_Spikeslab except the 
     following additional parameters.
 
@@ -421,19 +271,6 @@
     """
     def __init__(self, **kwargs):
 
-=======
-    Parameters
-    ----------
-    n_knots : int
-            The number of knots to used for the regression splines.
-            Defaults to 1.
-    degree : int
-            The number of degrees to use for the regresison splines.
-            Defaults to 3.
-    """
-
-    def __init__(self, **kwargs):
->>>>>>> f20d16bc
         super().__init__(**kwargs)
 
     def fit(self, X, Xk, groups, y, **kwargs):
@@ -443,11 +280,7 @@
         self.y = y
         self.groups = groups
         if self.groups is None:
-<<<<<<< HEAD
             self.groups = np.arange(1, self.p+1)
-=======
-            self.groups = np.arange(1, self.p + 1)
->>>>>>> f20d16bc
         self.ngroup = len(np.unique(self.groups))
 
         # handle kwargs
@@ -460,7 +293,6 @@
 
         # Create knots for splines
         quantiles = np.linspace(
-<<<<<<< HEAD
             1/(self.n_knots + 1), 
             self.n_knots / (self.n_knots + 1), 
             self.n_knots
@@ -470,13 +302,6 @@
             quantiles,
             axis=0
         ) # knots are p x num_knots
-=======
-            1 / (self.n_knots + 1), self.n_knots / (self.n_knots + 1), self.n_knots
-        )
-        self.knots = np.quantile(
-            np.concatenate([self.X, self.Xk], axis=0), quantiles, axis=0
-        )  # knots are p x num_knots
->>>>>>> f20d16bc
 
         # Create features
         # Todo: if we can reorder the basis functions so they are next to each other,
@@ -484,7 +309,6 @@
         self.features = []
         for tX in [self.X, self.Xk]:
             # spline basis representation: note `bases` has shape n x (degree*p)
-<<<<<<< HEAD
             bases = np.concatenate([tX**j for j in range(1, self.degree+1)], axis=1)
             knotdiffs = tX.reshape(self.n, self.p, 1) - self.knots.reshape(1, self.p, self.n_knots)
             knotdiffs = np.maximum(knotdiffs, 0)**self.degree
@@ -492,16 +316,6 @@
                 [knotdiffs[:, :, k] for k in range(self.n_knots)], 
                 axis=1
             ) # reshape so this is n x (n_knots*p) 
-=======
-            bases = np.concatenate([tX**j for j in range(1, self.degree + 1)], axis=1)
-            knotdiffs = tX.reshape(self.n, self.p, 1) - self.knots.reshape(
-                1, self.p, self.n_knots
-            )
-            knotdiffs = np.maximum(knotdiffs, 0) ** self.degree
-            knotdiffs = np.concatenate(
-                [knotdiffs[:, :, k] for k in range(self.n_knots)], axis=1
-            )  # reshape so this is n x (n_knots*p)
->>>>>>> f20d16bc
             # combine
             bases = np.concatenate([bases, knotdiffs], axis=1)
             self.features.append(bases)
@@ -509,18 +323,10 @@
 
         # Create dummy groups showing which bases belong to which feature
         self.basis_groups = np.concatenate(
-<<<<<<< HEAD
             [self.groups for _ in range(self.n_knots + self.degree)],
             axis=0
         )
         self.basis_group_sizes = utilities.calc_group_sizes(self.basis_groups).astype(int)
-=======
-            [self.groups for _ in range(self.n_knots + self.degree)], axis=0
-        )
-        self.basis_group_sizes = utilities.calc_group_sizes(self.basis_groups).astype(
-            int
-        )
->>>>>>> f20d16bc
         self.basis_group_blocks = _calc_group_blocks(
             self.basis_groups, self.basis_group_sizes
         )
@@ -559,7 +365,6 @@
             )
             self.basis_groups += 1
             all_out.append(out)
-<<<<<<< HEAD
         self.betas = np.concatenate([x['betas'][self.burn:] for x in all_out])
         self.etas = np.concatenate([x['etas'][self.burn:] for x in all_out])
         self.p0s = np.concatenate([x['p0s'][self.burn:] for x in all_out])
@@ -568,18 +373,6 @@
         self.sigma2s = np.concatenate([x['sigma2s'][self.burn:] for x in all_out])
         if probit == 1:
             self.y_latents = np.concatenate([x['y_latent'][self.burn:] for x in all_out])
-=======
-        self.betas = np.concatenate([x["betas"][self.burn :] for x in all_out])
-        self.etas = np.concatenate([x["etas"][self.burn :] for x in all_out])
-        self.p0s = np.concatenate([x["p0s"][self.burn :] for x in all_out])
-        self.psis = np.concatenate([x["psis"][self.burn :] for x in all_out])
-        self.tau2s = np.concatenate([x["tau2s"][self.burn :] for x in all_out])
-        self.sigma2s = np.concatenate([x["sigma2s"][self.burn :] for x in all_out])
-        if probit == 1:
-            self.y_latents = np.concatenate(
-                [x["y_latent"][self.burn :] for x in all_out]
-            )
->>>>>>> f20d16bc
         return self.compute_W()
 
 
@@ -590,26 +383,17 @@
     Parameters
     ----------
     beta : np.ndarray
-<<<<<<< HEAD
         ``p``-dimensional array of linear coefficients.
     """
-=======
-            ``p``-dimensional array of linear coefficients.
-    """
-
->>>>>>> f20d16bc
     def __init__(self, beta, **kwargs):
         self.beta = beta
         self.kwargs = kwargs
         self.Z = None
         self.score = None
         self.score_type = None
-<<<<<<< HEAD
         # Adjusted MLR stat, makes no difference for oracle though
         self.adjusted_mlr = self.kwargs.pop("adjusted_mlr", False)
         self.fdr = self.kwargs.pop("fdr", 0.05)
-=======
->>>>>>> f20d16bc
 
     def fit(self, X, Xk, groups, y, **kwargs):
         self.n, self.p = X.shape
@@ -618,13 +402,7 @@
         self.features = np.concatenate([X, Xk], axis=1)
         self.y = y
         self.groups = groups
-<<<<<<< HEAD
         self.ungrouped = check_no_groups(self.groups, self.p, error='Groups not implemented for OracleMLR.')
-=======
-        self.ungrouped = check_no_groups(
-            self.groups, self.p, error="Groups not implemented for OracleMLR."
-        )
->>>>>>> f20d16bc
         self.ngroup = self.p
         for key in kwargs:
             self.kwargs[key] = kwargs[key]
@@ -648,11 +426,7 @@
                     beta=self.beta,
                     features=self.features,
                     y=y.astype(np.float64),
-<<<<<<< HEAD
                     **self.kwargs
-=======
-                    **self.kwargs,
->>>>>>> f20d16bc
                 )
             else:
                 out = _sample_mlr_oracle_gaussian(
@@ -660,7 +434,6 @@
                     beta=self.beta,
                     features=self.features,
                     y=y.astype(np.float64),
-<<<<<<< HEAD
                     **self.kwargs
                 )
             all_out.append(out)
@@ -668,15 +441,6 @@
         self.psis = np.concatenate([x['psis'][self.burn:] for x in all_out])
         self.betas = np.stack([self.beta for _ in range(len(self.psis))], axis=0)
         return self.compute_W()
-=======
-                    **self.kwargs,
-                )
-            all_out.append(out)
-        self.etas = np.concatenate([x["etas"][self.burn :] for x in all_out])
-        self.psis = np.concatenate([x["psis"][self.burn :] for x in all_out])
-        return self.compute_W()
-
->>>>>>> f20d16bc
 
 class MLR_FX_Spikeslab(kstats.FeatureStatistic):
     """
@@ -684,17 +448,12 @@
     linear model. This is a specialized class designed to lead
     to slightly faster computation for fixed-X knockoffs.
 
-<<<<<<< HEAD
     The arguments are the same as those for MLR_Spikeslab, 
-=======
-    The arguments are the same as those for MLR_Spikeslab,
->>>>>>> f20d16bc
     with the exception of the arguments listed below.
 
     Parameters
     ----------
     num_mixture : int
-<<<<<<< HEAD
         Number of mixtures for the "slab" component of the 
         spike and slab. Defaults to 1.
     tau2 : float or list of floats
@@ -713,23 +472,6 @@
         self,
         **kwargs
     ):
-=======
-            Number of mixtures for the "slab" component of the
-            spike and slab. Defaults to 1.
-    tau2 : float or list of floats
-            Prior variance on nonzero coefficients. Default: 1.0.
-    tau2_a0 : float or list of floats
-            ``tau2`` has an InvGamma(``tau2_a0``, ``tau2_b0``) hyperprior.
-            When ``n_mixture`` > 1, this can be a list of length
-            ``n_mixture``. Default: 2.0.
-    tau2_b0 : float or list of floats
-            ``tau2`` has an InvGamma(``tau2_a0``, ``tau2_b0``) hyperprior.
-            When ``n_mixture`` > 1, this can be a list of length
-            ``n_mixture``. Default: 0.01.
-    """
-
-    def __init__(self, **kwargs):
->>>>>>> f20d16bc
         # Dummy attributes
         self.Z = None
         self.score = None
@@ -741,7 +483,6 @@
         self.kwargs["burn_prop"] = self.kwargs.get("burn_prop", 0.1)
         self.kwargs["chains"] = self.kwargs.get("chains", 5)
 
-<<<<<<< HEAD
         # adjusted MLR parameters
         self.adjusted_mlr = self.kwargs.pop("adjusted_mlr", False)
         self.fdr = self.kwargs.pop("fdr", 0.05)
@@ -754,9 +495,6 @@
         S,
         calc_hatxi=True
     ):
-=======
-    def calc_whiteout_statistics(self, X, Xk, y, S, calc_hatxi=True):
->>>>>>> f20d16bc
         # Save inputs
         self.X = X
         self.Xk = Xk
@@ -766,31 +504,21 @@
         # Compute tildebeta, xi, hatxi, and so on
         Sinv = np.diag(1 / self.diag_S)
         self.tildebeta = np.dot(Sinv, np.dot(X.T - Xk.T, y))
-<<<<<<< HEAD
         self.atb = np.abs(self.tildebeta.copy()) # atb = abs(tildebeta)
         self.A = np.dot(X.T, X) - S / 2 # covariance matrix of xi
-=======
-        self.atb = np.abs(self.tildebeta.copy())  # atb = abs(tildebeta)
-        self.A = np.dot(X.T, X) - S / 2  # covariance matrix of xi
->>>>>>> f20d16bc
         self.xi = np.dot(X.T + Xk.T, y) / 2
         if calc_hatxi:
             self.hatxi = scipy.linalg.solve(self.A, self.xi)
 
-<<<<<<< HEAD
     def fit(
         self, X, Xk, groups, y, **kwargs
     ):
 
-=======
-    def fit(self, X, Xk, groups, y, **kwargs):
->>>>>>> f20d16bc
         # Save inputs and switch to whiteout framework
         self.n = X.shape[0]
         self.p = X.shape[1]
         self.groups = groups
         self.ungrouped = check_no_groups(
-<<<<<<< HEAD
             groups, 
             self.p, 
             error="The specialized FX MLR class does not support group knockoffs---use the generic class instead."
@@ -798,15 +526,6 @@
         S = X.T @ X - X.T @ Xk
         self.calc_whiteout_statistics(X=X, Xk=Xk, y=y, S=S, calc_hatxi=False)
         #self.sigma2 = kstats.compute_residual_variance(X=X, Xk=Xk, y=y)
-=======
-            groups,
-            self.p,
-            error="The specialized FX MLR class does not support group knockoffs---use the generic class instead.",
-        )
-        S = X.T @ X - X.T @ Xk
-        self.calc_whiteout_statistics(X=X, Xk=Xk, y=y, S=S, calc_hatxi=False)
-        # self.sigma2 = kstats.compute_residual_variance(X=X, Xk=Xk, y=y)
->>>>>>> f20d16bc
         self.XTX = np.dot(X.T, X)
         self.L = np.linalg.cholesky(self.A)
         self.Linv = np.ascontiguousarray(
@@ -853,7 +572,6 @@
                 **self.kwargs,
             )
             all_out.append(out)
-<<<<<<< HEAD
         self.betas = np.concatenate([x['betas'][self.burn:] for x in all_out])
         self.etas = np.concatenate([x['etas'][self.burn:] for x in all_out])
         self.p0s = np.concatenate([x['p0s'][self.burn:] for x in all_out])
@@ -912,38 +630,4 @@
                 prob_mlr_pos_nonnull=mlr_pos_nonnull, 
                 fdr=self.fdr,
             )
-            return self.W
-=======
-        self.betas = np.concatenate([x["betas"][self.burn :] for x in all_out])
-        self.etas = np.concatenate([x["etas"][self.burn :] for x in all_out])
-        self.p0s = np.concatenate([x["p0s"][self.burn :] for x in all_out])
-        self.tau2s = np.concatenate([x["tau2s"][self.burn :] for x in all_out])
-        self.stb = np.concatenate([x["stb"][self.burn :] for x in all_out])
-        self.sigma2s = np.concatenate([x["sigma2"][self.burn :] for x in all_out])
-        self.mixtures = np.concatenate([x["mixtures"][self.burn :] for x in all_out])
-        return self.compute_W(signs=self.betas)
-
-    def compute_W(self, signs):
-        # 1. Guess sign(beta)
-        self.sign_guess = np.sign(np.sum(signs > 0, axis=0) - np.sum(signs < 0, axis=0))
-        nzeros = np.sum(self.sign_guess == 0)
-        self.sign_guess[self.sign_guess == 0] = 1 - 2 * np.random.binomial(
-            1, 0.5, nzeros
-        )  # Compute log(P(tildebeta) = sign_guess)
-
-        # 2. Compute P(log(tildebeta) = sign_guess)
-        eta_g0 = self.sign_guess == np.sign(signs)
-        adj_eta = self.etas * (2 * eta_g0 - 1)
-        etas_cat = np.concatenate(
-            [adj_eta.reshape(self.N, self.p, 1), np.zeros((self.N, self.p, 1))], axis=2
-        )
-        # This equals: log(P(sgn(tildebeta) = sign guess))
-        log_prob = scipy.special.log_softmax(etas_cat, axis=2)[:, :, 0]
-        log_prob = scipy.special.logsumexp(log_prob, b=1 / self.N, axis=0)
-        self.W = np.exp(log_prob) - 0.5
-
-        # 3. Compute sign(W)
-        self.wrong_guesses = np.sign(self.tildebeta) != self.sign_guess
-        self.W[self.wrong_guesses] = -1 * self.W[self.wrong_guesses]
-        return self.W
->>>>>>> f20d16bc
+            return self.W